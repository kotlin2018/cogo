--- conflicted
+++ resolved
@@ -11,8 +11,5 @@
 #[macro_use]
 pub mod map;
 pub mod strings;
-<<<<<<< HEAD
-pub mod net;
-=======
 pub mod lazy;
->>>>>>> 566be1a0
+pub mod net;